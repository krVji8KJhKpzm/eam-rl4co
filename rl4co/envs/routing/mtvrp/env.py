--- conflicted
+++ resolved
@@ -30,21 +30,13 @@
         - The route must be planned such that the sum of demands and pickups for all customers visited does not exceed this capacity.
     - *Time Windows (TW)*
         - Every node $i$ has an associated time window $[e_i, l_i]$ during which service must commence.
-<<<<<<< HEAD
         - Additionally, each node has a service time $s_i$. Vehicles must reach node $i$ within its time window; early arrivals must wait at the node location until time $e_i$.
-=======
-        - Additionally, each node has a service time $s_i$. Vehicles must reach node $i$ within its time window; early arrivals must wait at the node location until time :math:`e_i`.
->>>>>>> a95ae8fd
     - *Open Routes (O)*
         - Vehicles are not required to return to the depot after serving all customers.
         - Note that this does not need to be counted as a constraint since it can be modelled by setting zero costs on arcs returning to the depot $c_{i0} = 0$ from any customer $i \in C$, and not counting the return arc as part of the route.
     - *Backhauls (B)*
         - Backhauls generalize demand to also account for return shipments. Customers are either linehaul or backhaul customers.
-<<<<<<< HEAD
         - Linehaul customers require delivery of a demand $q_i > 0$ that needs to be transported from the depot to the customer, whereas backhaul customers need a pickup of an amount $p_i > 0$ that is transported from the client back to the depot.
-=======
-        - Linehaul customers require delivery of a demand $q_i > 0$ that needs to be transported from the depot to the customer, whereas backhaul customers need a pickup of an amount :math:`p_i > 0` that is transported from the client back to the depot.
->>>>>>> a95ae8fd
         - It is possible for vehicles to serve a combination of linehaul and backhaul customers in a single route, but then any linehaul customers must precede the backhaul customers in the route.
     - *Duration Limits (L)*
         - Imposes a limit on the total travel duration (or length) of each route, ensuring a balanced workload across vehicles.
