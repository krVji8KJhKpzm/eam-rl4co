--- conflicted
+++ resolved
@@ -187,11 +187,6 @@
         self.done_spec = UnboundedDiscreteTensorSpec(shape=(1,), dtype=torch.bool)
 
     @staticmethod
-<<<<<<< HEAD
-    def _get_reward(td: TensorDict, actions: torch.Tensor) -> TensorDict:
-        # Gather locations in the order of actions and get reward = -(total distance)
-        locs_ordered = gather_by_index(td["locs"], actions)  # [batch, graph_size+1, 2]
-=======
     def _get_reward(td, actions) -> TensorDict:
         # Gather locations in order of tour (add depot since we start and end there)
         locs_ordered = torch.cat(
@@ -201,7 +196,6 @@
             ],
             dim=1,
         )
->>>>>>> 3ffd8553
         return -get_tour_length(locs_ordered)
 
     def check_solution_validity(self, td, actions):
