import torch
import torch.nn as nn

from tensordict.tensordict import TensorDict

from rl4co.models.nn.ops import PositionalEncoding


def env_init_embedding(env_name: str, config: dict) -> nn.Module:
    """Get environment initial embedding. The init embedding is used to initialize the
    general embedding of the problem nodes without any solution information.
    Consists of a linear layer that projects the node features to the embedding space.

    Args:
        env: Environment or its name.
        config: A dictionary of configuration options for the environment.
    """
    embedding_registry = {
        "tsp": TSPInitEmbedding,
        "atsp": TSPInitEmbedding,
        "matnet": MatNetInitEmbedding,
        "cvrp": VRPInitEmbedding,
        "cvrptw": VRPTWInitEmbedding,
        "svrp": SVRPInitEmbedding,
        "sdvrp": VRPInitEmbedding,
        "pctsp": PCTSPInitEmbedding,
        "spctsp": PCTSPInitEmbedding,
        "op": OPInitEmbedding,
        "dpp": DPPInitEmbedding,
        "mdpp": MDPPInitEmbedding,
        "pdp": PDPInitEmbedding,
        "pdp_ruin_repair": TSPInitEmbedding,
        "mtsp": MTSPInitEmbedding,
        "smtwtp": SMTWTPInitEmbedding,
        "mdcpdp": MDCPDPInitEmbedding,
<<<<<<< HEAD
        "fjsp": FJSPInitEmbedding,
        "jssp": FJSPInitEmbedding,
=======
        "fjsp": FJSPFeatureEmbedding,
        "mtvrp": MTVRPInitEmbedding,
>>>>>>> 60742257
    }

    if env_name not in embedding_registry:
        raise ValueError(
            f"Unknown environment name '{env_name}'. Available init embeddings: {embedding_registry.keys()}"
        )

    return embedding_registry[env_name](**config)


class TSPInitEmbedding(nn.Module):
    """Initial embedding for the Traveling Salesman Problems (TSP).
    Embed the following node features to the embedding space:
        - locs: x, y coordinates of the cities
    """

    def __init__(self, embed_dim, linear_bias=True):
        super(TSPInitEmbedding, self).__init__()
        node_dim = 2  # x, y
        self.init_embed = nn.Linear(node_dim, embed_dim, linear_bias)

    def forward(self, td):
        out = self.init_embed(td["locs"])
        return out


class MatNetInitEmbedding(nn.Module):
    """
    Preparing the initial row and column embeddings for MatNet.

    Reference:
    https://github.com/yd-kwon/MatNet/blob/782698b60979effe2e7b61283cca155b7cdb727f/ATSP/ATSP_MatNet/ATSPModel.py#L51


    """

    def __init__(self, embed_dim: int, mode: str = "RandomOneHot") -> None:
        super().__init__()

        self.embed_dim = embed_dim
        assert mode in {
            "RandomOneHot",
            "Random",
        }, "mode must be one of ['RandomOneHot', 'Random']"
        self.mode = mode

    def forward(self, td: TensorDict):
        dmat = td["cost_matrix"]
        b, r, c = dmat.shape

        row_emb = torch.zeros(b, r, self.embed_dim, device=dmat.device)

        if self.mode == "RandomOneHot":
            # MatNet uses one-hot encoding for column embeddings
            # https://github.com/yd-kwon/MatNet/blob/782698b60979effe2e7b61283cca155b7cdb727f/ATSP/ATSP_MatNet/ATSPModel.py#L60
            col_emb = torch.zeros(b, c, self.embed_dim, device=dmat.device)
            rand = torch.rand(b, c)
            rand_idx = rand.argsort(dim=1)
            b_idx = torch.arange(b)[:, None].expand(b, c)
            n_idx = torch.arange(c)[None, :].expand(b, c)
            col_emb[b_idx, n_idx, rand_idx] = 1.0

        elif self.mode == "Random":
            col_emb = torch.rand(b, c, self.embed_dim, device=dmat.device)
        else:
            raise NotImplementedError

        return row_emb, col_emb, dmat


class VRPInitEmbedding(nn.Module):
    """Initial embedding for the Vehicle Routing Problems (VRP).
    Embed the following node features to the embedding space:
        - locs: x, y coordinates of the nodes (depot and customers separately)
        - demand: demand of the customers
    """

    def __init__(self, embed_dim, linear_bias=True, node_dim: int = 3):
        super(VRPInitEmbedding, self).__init__()
        node_dim = node_dim  # 3: x, y, demand
        self.init_embed = nn.Linear(node_dim, embed_dim, linear_bias)
        self.init_embed_depot = nn.Linear(2, embed_dim, linear_bias)  # depot embedding

    def forward(self, td):
        # [batch, 1, 2]-> [batch, 1, embed_dim]
        depot, cities = td["locs"][:, :1, :], td["locs"][:, 1:, :]
        depot_embedding = self.init_embed_depot(depot)
        # [batch, n_city, 2, batch, n_city, 1]  -> [batch, n_city, embed_dim]
        node_embeddings = self.init_embed(
            torch.cat((cities, td["demand"][..., None]), -1)
        )
        # [batch, n_city+1, embed_dim]
        out = torch.cat((depot_embedding, node_embeddings), -2)
        return out


class VRPTWInitEmbedding(VRPInitEmbedding):
    def __init__(self, embed_dim, linear_bias=True, node_dim: int = 6):
        # node_dim = 6: x, y, demand, tw start, tw end, service time
        super(VRPTWInitEmbedding, self).__init__(embed_dim, linear_bias, node_dim)

    def forward(self, td):
        depot, cities = td["locs"][:, :1, :], td["locs"][:, 1:, :]
        durations = td["durations"][..., 1:]
        time_windows = td["time_windows"][..., 1:, :]
        # embeddings
        depot_embedding = self.init_embed_depot(depot)
        node_embeddings = self.init_embed(
            torch.cat(
                (cities, td["demand"][..., None], time_windows, durations[..., None]), -1
            )
        )
        return torch.cat((depot_embedding, node_embeddings), -2)


class SVRPInitEmbedding(nn.Module):
    def __init__(self, embed_dim, linear_bias=True, node_dim: int = 3):
        super(SVRPInitEmbedding, self).__init__()
        node_dim = node_dim  # 3: x, y, skill
        self.init_embed = nn.Linear(node_dim, embed_dim, linear_bias)
        self.init_embed_depot = nn.Linear(2, embed_dim, linear_bias)  # depot embedding

    def forward(self, td):
        # [batch, 1, 2]-> [batch, 1, embed_dim]
        depot, cities = td["locs"][:, :1, :], td["locs"][:, 1:, :]
        depot_embedding = self.init_embed_depot(depot)
        # [batch, n_city, 2, batch, n_city, 1]  -> [batch, n_city, embed_dim]
        node_embeddings = self.init_embed(torch.cat((cities, td["skills"]), -1))
        # [batch, n_city+1, embed_dim]
        out = torch.cat((depot_embedding, node_embeddings), -2)
        return out


class PCTSPInitEmbedding(nn.Module):
    """Initial embedding for the Prize Collecting Traveling Salesman Problems (PCTSP).
    Embed the following node features to the embedding space:
        - locs: x, y coordinates of the nodes (depot and customers separately)
        - expected_prize: expected prize for visiting the customers.
            In PCTSP, this is the actual prize. In SPCTSP, this is the expected prize.
        - penalty: penalty for not visiting the customers
    """

    def __init__(self, embed_dim, linear_bias=True):
        super(PCTSPInitEmbedding, self).__init__()
        node_dim = 4  # x, y, prize, penalty
        self.init_embed = nn.Linear(node_dim, embed_dim, linear_bias)
        self.init_embed_depot = nn.Linear(2, embed_dim, linear_bias)

    def forward(self, td):
        depot, cities = td["locs"][:, :1, :], td["locs"][:, 1:, :]
        depot_embedding = self.init_embed_depot(depot)
        node_embeddings = self.init_embed(
            torch.cat(
                (
                    cities,
                    td["expected_prize"][..., None],
                    td["penalty"][..., 1:, None],
                ),
                -1,
            )
        )
        # batch, n_city+1, embed_dim
        out = torch.cat((depot_embedding, node_embeddings), -2)
        return out


class OPInitEmbedding(nn.Module):
    """Initial embedding for the Orienteering Problems (OP).
    Embed the following node features to the embedding space:
        - locs: x, y coordinates of the nodes (depot and customers separately)
        - prize: prize for visiting the customers
    """

    def __init__(self, embed_dim, linear_bias=True):
        super(OPInitEmbedding, self).__init__()
        node_dim = 3  # x, y, prize
        self.init_embed = nn.Linear(node_dim, embed_dim, linear_bias)
        self.init_embed_depot = nn.Linear(2, embed_dim, linear_bias)  # depot embedding

    def forward(self, td):
        depot, cities = td["locs"][:, :1, :], td["locs"][:, 1:, :]
        depot_embedding = self.init_embed_depot(depot)
        node_embeddings = self.init_embed(
            torch.cat(
                (
                    cities,
                    td["prize"][..., 1:, None],  # exclude depot
                ),
                -1,
            )
        )
        out = torch.cat((depot_embedding, node_embeddings), -2)
        return out


class DPPInitEmbedding(nn.Module):
    """Initial embedding for the Decap Placement Problem (DPP), EDA (electronic design automation).
    Embed the following node features to the embedding space:
        - locs: x, y coordinates of the nodes (cells)
        - probe: index of the (single) probe cell. We embed the euclidean distance from the probe to all cells.
    """

    def __init__(self, embed_dim, linear_bias=True):
        super(DPPInitEmbedding, self).__init__()
        node_dim = 2  # x, y
        self.init_embed = nn.Linear(node_dim, embed_dim // 2, linear_bias)  # locs
        self.init_embed_probe = nn.Linear(1, embed_dim // 2, linear_bias)  # probe

    def forward(self, td):
        node_embeddings = self.init_embed(td["locs"])
        probe_embedding = self.init_embed_probe(
            self._distance_probe(td["locs"], td["probe"])
        )
        return torch.cat([node_embeddings, probe_embedding], -1)

    def _distance_probe(self, locs, probe):
        # Euclidean distance from probe to all locations
        probe_loc = torch.gather(locs, 1, probe.unsqueeze(-1).expand(-1, -1, 2))
        return torch.norm(locs - probe_loc, dim=-1).unsqueeze(-1)


class MDPPInitEmbedding(nn.Module):
    """Initial embedding for the Multi-port Placement Problem (MDPP), EDA (electronic design automation).
    Embed the following node features to the embedding space:
        - locs: x, y coordinates of the nodes (cells)
        - probe: indexes of the probe cells (multiple). We embed the euclidean distance of each cell to the closest probe.
    """

    def __init__(self, embed_dim, linear_bias=True):
        super(MDPPInitEmbedding, self).__init__()
        node_dim = 2  # x, y
        self.init_embed = nn.Linear(node_dim, embed_dim, linear_bias)  # locs
        self.init_embed_probe_distance = nn.Linear(
            1, embed_dim, linear_bias
        )  # probe_distance
        self.project_out = nn.Linear(embed_dim * 2, embed_dim, linear_bias)

    def forward(self, td):
        probes = td["probe"]
        locs = td["locs"]
        node_embeddings = self.init_embed(locs)

        # Get the shortest distance from any probe
        dist = torch.cdist(locs, locs, p=2)
        dist[~probes] = float("inf")
        min_dist, _ = torch.min(dist, dim=1)
        min_probe_dist_embedding = self.init_embed_probe_distance(min_dist[..., None])

        return self.project_out(
            torch.cat([node_embeddings, min_probe_dist_embedding], -1)
        )


class PDPInitEmbedding(nn.Module):
    """Initial embedding for the Pickup and Delivery Problem (PDP).
    Embed the following node features to the embedding space:
        - locs: x, y coordinates of the nodes (depot, pickups and deliveries separately)
           Note that pickups and deliveries are interleaved in the input.
    """

    def __init__(self, embed_dim, linear_bias=True):
        super(PDPInitEmbedding, self).__init__()
        node_dim = 2  # x, y
        self.init_embed_depot = nn.Linear(2, embed_dim, linear_bias)
        self.init_embed_pick = nn.Linear(node_dim * 2, embed_dim, linear_bias)
        self.init_embed_delivery = nn.Linear(node_dim, embed_dim, linear_bias)

    def forward(self, td):
        depot, locs = td["locs"][..., 0:1, :], td["locs"][..., 1:, :]
        num_locs = locs.size(-2)
        pick_feats = torch.cat(
            [locs[:, : num_locs // 2, :], locs[:, num_locs // 2 :, :]], -1
        )  # [batch_size, graph_size//2, 4]
        delivery_feats = locs[:, num_locs // 2 :, :]  # [batch_size, graph_size//2, 2]
        depot_embeddings = self.init_embed_depot(depot)
        pick_embeddings = self.init_embed_pick(pick_feats)
        delivery_embeddings = self.init_embed_delivery(delivery_feats)
        # concatenate on graph size dimension
        return torch.cat([depot_embeddings, pick_embeddings, delivery_embeddings], -2)


class MTSPInitEmbedding(nn.Module):
    """Initial embedding for the Multiple Traveling Salesman Problem (mTSP).
    Embed the following node features to the embedding space:
        - locs: x, y coordinates of the nodes (depot, cities)
    """

    def __init__(self, embed_dim, linear_bias=True):
        """NOTE: new made by Fede. May need to be checked"""
        super(MTSPInitEmbedding, self).__init__()
        node_dim = 2  # x, y
        self.init_embed = nn.Linear(node_dim, embed_dim, linear_bias)
        self.init_embed_depot = nn.Linear(2, embed_dim, linear_bias)  # depot embedding

    def forward(self, td):
        depot_embedding = self.init_embed_depot(td["locs"][..., 0:1, :])
        node_embedding = self.init_embed(td["locs"][..., 1:, :])
        return torch.cat([depot_embedding, node_embedding], -2)


class SMTWTPInitEmbedding(nn.Module):
    """Initial embedding for the Single Machine Total Weighted Tardiness Problem (SMTWTP).
    Embed the following node features to the embedding space:
        - job_due_time: due time of the jobs
        - job_weight: weights of the jobs
        - job_process_time: the processing time of jobs
    """

    def __init__(self, embed_dim, linear_bias=True):
        super(SMTWTPInitEmbedding, self).__init__()
        node_dim = 3  # job_due_time, job_weight, job_process_time
        self.init_embed = nn.Linear(node_dim, embed_dim, linear_bias)

    def forward(self, td):
        job_due_time = td["job_due_time"]
        job_weight = td["job_weight"]
        job_process_time = td["job_process_time"]
        feat = torch.stack((job_due_time, job_weight, job_process_time), dim=-1)
        out = self.init_embed(feat)
        return out


class MDCPDPInitEmbedding(nn.Module):
    """Initial embedding for the MDCPDP environment
    Embed the following node features to the embedding space:
        - locs: x, y coordinates of the nodes (depot, pickups and deliveries separately)
           Note that pickups and deliveries are interleaved in the input.
    """

    def __init__(self, embed_dim, linear_bias=True):
        super(MDCPDPInitEmbedding, self).__init__()
        node_dim = 2  # x, y
        self.init_embed_depot = nn.Linear(2, embed_dim, linear_bias)
        self.init_embed_pick = nn.Linear(node_dim * 2, embed_dim, linear_bias)
        self.init_embed_delivery = nn.Linear(node_dim, embed_dim, linear_bias)

    def forward(self, td):
        num_depots = td["capacity"].size(-1)
        depot, locs = td["locs"][..., 0:num_depots, :], td["locs"][..., num_depots:, :]
        num_locs = locs.size(-2)
        pick_feats = torch.cat(
            [locs[:, : num_locs // 2, :], locs[:, num_locs // 2 :, :]], -1
        )  # [batch_size, graph_size//2, 4]
        delivery_feats = locs[:, num_locs // 2 :, :]  # [batch_size, graph_size//2, 2]
        depot_embeddings = self.init_embed_depot(depot)
        pick_embeddings = self.init_embed_pick(pick_feats)
        delivery_embeddings = self.init_embed_delivery(delivery_feats)
        # concatenate on graph size dimension
        return torch.cat([depot_embeddings, pick_embeddings, delivery_embeddings], -2)


class JSSPInitEmbedding(nn.Module):
    def __init__(
        self,
        embed_dim,
        linear_bias: bool = True,
        scaling_factor: int = 1000,
        num_op_feats=5,
    ):
        super(JSSPInitEmbedding, self).__init__()
        self.embed_dim = embed_dim
        self.scaling_factor = scaling_factor
        self.init_ops_embed = nn.Linear(num_op_feats, embed_dim, linear_bias)
        self.pos_encoder = PositionalEncoding(embed_dim, dropout=0.0)

    def _op_features(self, td):
        proc_times = td["proc_times"]
        mean_durations = proc_times.sum(1) / (proc_times.gt(0).sum(1) + 1e-9)
        feats = [
            mean_durations / self.scaling_factor,
            td["is_ready"],
            td["num_eligible"],
            td["ops_job_map"],
            td["op_scheduled"],
        ]
        return torch.stack(feats, dim=-1)

    def _init_ops_embed(self, td: TensorDict):
        ops_feat = self._op_features(td)
        ops_emb = self.init_ops_embed(ops_feat)
        ops_emb = self.pos_encoder(ops_emb, td["ops_sequence_order"])

        # zero out padded and finished ops
        mask = td["pad_mask"]  # NOTE dont mask scheduled - leads to instable training
        ops_emb[mask.unsqueeze(-1).expand_as(ops_emb)] = 0
        return ops_emb

    def forward(self, td):
        return self._init_ops_embed(td)


class FJSPInitEmbedding(JSSPInitEmbedding):
    def __init__(self, embed_dim, linear_bias=False, scaling_factor: int = 100):
        super().__init__(embed_dim, linear_bias, scaling_factor, num_op_feats=5)
        self.init_ma_embed = nn.Linear(1, self.embed_dim, bias=linear_bias)
        self.edge_embed = nn.Linear(1, embed_dim, bias=linear_bias)

    def _op_features(self, td):
        feats = [
            td["lbs"] / self.scaling_factor,
            td["is_ready"],
            td["num_eligible"],
            td["op_scheduled"],
            td["ops_job_map"],
        ]
        return torch.stack(feats, dim=-1)

    def forward(self, td: TensorDict):
        ops_emb = self._init_ops_embed(td)
        ma_emb = self._init_machine_embed(td)
        edge_emb = self._init_edge_embed(td)
        # get edges between operations and machines
        # (bs, ops, ma)
        edges = td["ops_ma_adj"].transpose(1, 2)
        return ops_emb, ma_emb, edge_emb, edges

    def _init_edge_embed(self, td: TensorDict):
        proc_times = td["proc_times"].transpose(1, 2) / self.scaling_factor
        edge_embed = self.edge_embed(proc_times.unsqueeze(-1))
        return edge_embed

    def _init_machine_embed(self, td: TensorDict):
        busy_for = (td["busy_until"] - td["time"].unsqueeze(1)) / self.scaling_factor
        ma_embeddings = self.init_ma_embed(busy_for.unsqueeze(2))
        return ma_embeddings


class FJSPMatNetInitEmbedding(JSSPInitEmbedding):
    def __init__(
        self,
        embed_dim,
        linear_bias: bool = False,
        scaling_factor: int = 1000,
    ):
        super().__init__(embed_dim, linear_bias, scaling_factor, num_op_feats=4)

    def _op_features(self, td):
        feats = [
            td["lbs"] / self.scaling_factor,
            td["is_ready"],
            td["num_eligible"],
            td["ops_job_map"],
        ]
        return torch.stack(feats, dim=-1)

<<<<<<< HEAD
    def forward(self, td: TensorDict):
        proc_times = td["proc_times"]
        bs, ma, _ = proc_times.shape
        ops_emb = self._init_ops_embed(td)
        # encoding machines
        ma_emb = torch.zeros(bs, ma, self.embed_dim, device=td.device)
        # edgeweights for matnet
        matnet_edge_weights = proc_times.transpose(1, 2) / self.scaling_factor
        return ops_emb, ma_emb, matnet_edge_weights
=======
    def _stepwise_machine_embed(self, td: TensorDict):
        raise NotImplementedError("Stepwise encoding not yet implemented")


class MTVRPInitEmbedding(VRPInitEmbedding):
    def __init__(self, embed_dim, linear_bias=True, node_dim: int = 7):
        # node_dim = 7: x, y, demand_linehaul, demand_backhaul, tw start, tw end, service time
        super(MTVRPInitEmbedding, self).__init__(embed_dim, linear_bias, node_dim)

    def forward(self, td):
        depot, cities = td["locs"][:, :1, :], td["locs"][:, 1:, :]
        demand_linehaul, demand_backhaul = td["demand_linehaul"][..., 1:], td["demand_backhaul"][..., 1:]
        service_time = td["service_time"][..., 1:]
        time_windows = td["time_windows"][..., 1:, :]
        # [!] convert [0, inf] -> [0, 0] if a problem does not include the time window constraint, do not modify in-place
        time_windows = torch.nan_to_num(time_windows,  posinf=0.0)
        # embeddings
        depot_embedding = self.init_embed_depot(depot)
        node_embeddings = self.init_embed(
            torch.cat(
                (cities, demand_linehaul[..., None], demand_backhaul[..., None], time_windows, service_time[..., None]), -1
            )
        )
        return torch.cat((depot_embedding, node_embeddings), -2)
>>>>>>> 60742257
<|MERGE_RESOLUTION|>--- conflicted
+++ resolved
@@ -33,13 +33,9 @@
         "mtsp": MTSPInitEmbedding,
         "smtwtp": SMTWTPInitEmbedding,
         "mdcpdp": MDCPDPInitEmbedding,
-<<<<<<< HEAD
         "fjsp": FJSPInitEmbedding,
         "jssp": FJSPInitEmbedding,
-=======
-        "fjsp": FJSPFeatureEmbedding,
         "mtvrp": MTVRPInitEmbedding,
->>>>>>> 60742257
     }
 
     if env_name not in embedding_registry:
@@ -485,7 +481,6 @@
         ]
         return torch.stack(feats, dim=-1)
 
-<<<<<<< HEAD
     def forward(self, td: TensorDict):
         proc_times = td["proc_times"]
         bs, ma, _ = proc_times.shape
@@ -495,9 +490,6 @@
         # edgeweights for matnet
         matnet_edge_weights = proc_times.transpose(1, 2) / self.scaling_factor
         return ops_emb, ma_emb, matnet_edge_weights
-=======
-    def _stepwise_machine_embed(self, td: TensorDict):
-        raise NotImplementedError("Stepwise encoding not yet implemented")
 
 
 class MTVRPInitEmbedding(VRPInitEmbedding):
@@ -507,17 +499,26 @@
 
     def forward(self, td):
         depot, cities = td["locs"][:, :1, :], td["locs"][:, 1:, :]
-        demand_linehaul, demand_backhaul = td["demand_linehaul"][..., 1:], td["demand_backhaul"][..., 1:]
+        demand_linehaul, demand_backhaul = (
+            td["demand_linehaul"][..., 1:],
+            td["demand_backhaul"][..., 1:],
+        )
         service_time = td["service_time"][..., 1:]
         time_windows = td["time_windows"][..., 1:, :]
         # [!] convert [0, inf] -> [0, 0] if a problem does not include the time window constraint, do not modify in-place
-        time_windows = torch.nan_to_num(time_windows,  posinf=0.0)
+        time_windows = torch.nan_to_num(time_windows, posinf=0.0)
         # embeddings
         depot_embedding = self.init_embed_depot(depot)
         node_embeddings = self.init_embed(
             torch.cat(
-                (cities, demand_linehaul[..., None], demand_backhaul[..., None], time_windows, service_time[..., None]), -1
+                (
+                    cities,
+                    demand_linehaul[..., None],
+                    demand_backhaul[..., None],
+                    time_windows,
+                    service_time[..., None],
+                ),
+                -1,
             )
         )
-        return torch.cat((depot_embedding, node_embeddings), -2)
->>>>>>> 60742257
+        return torch.cat((depot_embedding, node_embeddings), -2)