--- conflicted
+++ resolved
@@ -41,19 +41,5 @@
 
 data:
   batch_size: 512
-<<<<<<< HEAD
-  train_size: 1280000
-  val_size: 10000
-
-tags: ["am", "tsp", "20"]
-
-logger:
-  wandb:
-    project: "rl4co"
-    tags: ${tags}
-    group: "tsp20"
-    name: "am-OURS-GCNEncoder-tsp20"
-=======
   train_size: 1_280_000
   val_size: 10_000
->>>>>>> 558dcdfb
